__author__ = "Antoine Richard"
__copyright__ = (
    "Copyright 2023, Space Robotics Lab, SnT, University of Luxembourg, SpaceR"
)
__license__ = "GPL"
__version__ = "1.0.0"
__maintainer__ = "Antoine Richard"
__email__ = "antoine.richard@uni.lu"
__status__ = "development"

from typing import List, Tuple, Union, Dict
import omni.kit.actions.core
import numpy as np
import math
import omni
import carb

from omni.isaac.core.utils.stage import add_reference_to_stage

from pxr import UsdGeom, UsdLux, Gf, Usd

from src.configurations.procedural_terrain_confs import TerrainManagerConf
from src.configurations.stellar_engine_confs import StellarEngineConf
from src.terrain_management.terrain_manager import TerrainManager
from src.configurations.environments import LunaryardConf
from src.configurations.rendering_confs import FlaresConf
from src.environments.rock_manager import RockManager
<<<<<<< HEAD
from src.stellar.stelar_engine import StellarEngine
=======
from src.physics.terramechanics_parameters import RobotParameter, TerrainMechanicalParameter
from src.physics.terramechanics_solver import TerramechanicsSolver
>>>>>>> fe1d57c3
from WorldBuilders.pxr_utils import setDefaultOps
from assets import get_assets_path



class LunaryardController:
    """
    This class is used to control the lab interactive elements.
    """

    def __init__(
        self,
        lunaryard_settings: LunaryardConf = None,
        rocks_settings: Dict = None,
        flares_settings: FlaresConf = None,
        terrain_manager: TerrainManagerConf = None,
        stellar_engine_settings: StellarEngineConf = None,
        **kwargs
    ) -> None:
        """
        Initializes the lab controller. This class is used to control the lab interactive elements.
        Including:
            - Sun position, intensity, radius, color.
            - Terrains randomization or using premade DEMs.
            - Rocks random placements.

        Args:
            lunaryard_settings (LunaryardConf): The settings of the lab.
            rocks_settings (Dict): The settings of the rocks.
            flares_settings (FlaresConf): The settings of the flares.
            terrain_manager (TerrainManagerConf): The settings of the terrain manager.
            stellar_engine_settings (StellarEngineConf): The settings of the stellar engine.
            **kwargs: Arbitrary keyword arguments.
        """

        self.stage = omni.usd.get_context().get_stage()
        self.stage_settings = lunaryard_settings
        self.flare_settings = flares_settings
        if stellar_engine_settings is not None:
            self.SE = StellarEngine(stellar_engine_settings)
            self.enable_stellar_engine = True
        else:
            self.enable_stellar_engine = False
        self.T = TerrainManager(terrain_manager)
        self.RM = RockManager(**rocks_settings)
        self.TS = TerramechanicsSolver(
            robot_param=RobotParameter(),
            terrain_param=TerrainMechanicalParameter(),
        )
        self.dem = None
        self.mask = None
        self.scene_name = "/Lunaryard"
        self.deformation_conf = terrain_manager.moon_yard.deformation_engine

    def load(self) -> None:
        """
        Loads the lab interactive elements in the stage.
        Creates the instancer for the rocks, and generates the terrain.
        """

        scene_path = get_assets_path() + "/USD_Assets/environments/Lunaryard.usd"
        # Loads the Lunalab
        add_reference_to_stage(scene_path, self.scene_name)
        # Fetches the interactive elements
        self.collectInteractiveAssets()
        # Generates the instancer for the rocks
        self.RM.build(self.dem, self.mask)
        # Loads the DEM and the mask
        self.switchTerrain(-1)
        self.enableLensFlare(self.flare_settings.enable)
<<<<<<< HEAD
        if self.enable_stellar_engine:
            self.SE.setLatLon(self.stage_settings.coordinates.latitude, self.stage_settings.coordinates.longitude)
=======
    
    def addRobotManager(self, robotManager):
        self.robotManager = robotManager
>>>>>>> fe1d57c3

    def getLuxAssets(self, prim: "Usd.Prim") -> None:
        """
        Returns the UsdLux prims under a given prim.

        Args:
            prim (Usd.Prim): The prim to be searched.

        Returns:
            list: A list of UsdLux prims.
        """

        lights = []
        for prim in Usd.PrimRange(prim):
            if prim.IsA(UsdLux.DistantLight):
                lights.append(prim)
            if prim.IsA(UsdLux.SphereLight):
                lights.append(prim)
            if prim.IsA(UsdLux.CylinderLight):
                lights.append(prim)
            if prim.IsA(UsdLux.DiskLight):
                lights.append(prim)
        return lights

    def setAttributeBatch(
        self, prims: List["Usd.Prim"], attr: str, val: Union[float, int]
    ) -> None:
        """
        Sets the value of an attribute for a list of prims.

        Args:
            prims (list): A list of prims.
            attr (str): The name of the attribute.
            val (Union[float,int]): The value to be set.
        """

        for prim in prims:
            prim.GetAttribute(attr).Set(val)

    def loadDEM(self) -> None:
        """
        Loads the DEM and the mask from the TerrainManager.
        """

        self.dem = self.T.getDEM()
        self.mask = self.T.getMask()

    def collectInteractiveAssets(self) -> None:
        """
        Collects the interactive assets from the stage and assigns them to class variables.
        """

        # Projector
        self._projector_prim = self.stage.GetPrimAtPath(
            self.stage_settings.projector_path
        )
        self._projector_xform = UsdGeom.Xformable(self._projector_prim)
        self._projector_lux = self.getLuxAssets(self._projector_prim)

        # Earth
        self._earth_prim = self.stage.GetPrimAtPath(self.stage_settings.earth_path)
        self._earth_xform = UsdGeom.Xformable(self._earth_prim)

    # ==============================================================================
    # Stellar engine control
    # ==============================================================================

    def setCoordinates(self, latlong: Tuple[float, float]) -> None:
        """
        Sets the coordinates of the lab.

        Args:
            latlong (Tuple[float,float]): The latitude and longitude of the scene on the moon.
        """

        if self.enable_stellar_engine:
            self.SE.setLatLon(latlong[1], latlong[0])

    def setTime(self, time: float) -> None:
        """
        Sets the time of the stellar engine.

        Args:
            time (float): The time in seconds.
        """

        if self.enable_stellar_engine:
            self.SE.setTime(time)

    def setTimeScale(self, scale: float) -> None:
        """
        Sets the time scale of the stellar engine.

        Args:
            scale (float): The time scale.
        """

        if self.enable_stellar_engine:
            self.SE.setTimeScale(scale)

    def updateStellarEngine(self, dt:float) -> None:
        """
        Updates the sun and earth pose.

        Args:
            dt (float): The time step.
        """

        if self.enable_stellar_engine:
            update = self.SE.update(dt)
            if update:
                earth_pos = self.SE.getLocalPosition("earth")
                alt, az, dist = self.SE.getAltAz("sun")
                quat = self.SE.convertAltAzToQuat(alt, az)

                self.setSunPose(((0,0,0), quat))
                self.setEarthPose((earth_pos, (0, 0, 0, 1)))

    # ==============================================================================
    # Earth control
    # ==============================================================================

    def setEarthPose(self, pose: Tuple[List[float], List[float]]) -> None:
        """
        Sets the pose of the earth.

        Args:
            pose (Tuple[List[float],List[float]]): The pose of the earth. The first element is the position, the second is the quaternion.
                                                   The position is in meters, the quaternion is in (x,y,z,w) format.
        """

        position = pose[0]
        quat = pose[1]
        rotation = [quat[0], quat[1], quat[2], quat[3]]
        position = [position[0], position[1], position[2]]
        setDefaultOps(self._earth_xform, position, rotation, scale=(1, 1, 1))

    # ==============================================================================
    # Sun control
    # ==============================================================================
    def setSunPose(self, pose: Tuple[List[float], List[float]]) -> None:
        """
        Sets the pose of the sun.

        Args:
            pose (Tuple[List[float],List[float]]): The pose of the projector. The first element is the position, the second is the quaternion.
                                                   The position is in meters, the quaternion is in (x,y,z,w) format.
        """

        position = pose[0]
        quat = pose[1]
        rotation = [quat[0], quat[1], quat[2], quat[3]]
        position = [position[0], position[1], position[2]]

        setDefaultOps(self._projector_xform, position, rotation, scale=(1, 1, 1))

    def setSunIntensity(self, intensity: float) -> None:
        """
        Sets the intensity of the sun.

        Args:
            intensity (float): The intensity of the projector (arbitrary unit).
        """

        self.setAttributeBatch(self._projector_lux, "intensity", intensity)

    def setSunColor(self, color: List[float]) -> None:
        """
        Sets the color of the projector.

        Args:
            color (List[float]): The color of the projector (RGB).
        """

        color = Gf.Vec3d(color[0], color[1], color[2])
        self.setAttributeBatch(self._projector_lux, "color", color)

    # ==============================================================================
    # Terrain control
    # ==============================================================================
    def switchTerrain(self, flag: int) -> None:
        """
        Switches the terrain to a new DEM.

        Args:
            flag (int): The id of the DEM to be loaded. If negative, a random DEM is generated.
        """

        if flag < 0:
            self.T.randomizeTerrain()
        else:
            self.T.loadTerrainId(flag)
        self.loadDEM()
        self.RM.updateImageData(self.dem, self.mask)
        self.RM.randomizeInstancers(10)

    def enableRocks(self, flag: bool) -> None:
        """
        Turns the rocks on or off.

        Args:
            flag (bool): True to turn the rocks on, False to turn them off.
        """

        self.RM.setVisible(flag)

    def randomizeRocks(self, num: int = 8) -> None:
        """
        Randomizes the placement of the rocks.

        Args:
            num (int): The number of rocks to be placed.
        """

        num = int(num)
        if num == 0:
            num += 1
        self.RM.randomizeInstancers(num)

    # ==============================================================================
    # Render control
    # ==============================================================================
    def enableRTXRealTime(self, data: int = 0) -> None:
        """
        Enables the RTX real time renderer. The ray-traced render.

        Args:
            data (int, optional): Not used. Defaults to 0.
        """

        action_registry = omni.kit.actions.core.get_action_registry()
        action = action_registry.get_action(
            "omni.kit.viewport.actions", "set_renderer_rtx_realtime"
        )
        action.execute()

    def enableRTXInteractive(self, data: int = 0) -> None:
        """
        Enables the RTX interactive renderer. The path-traced render.

        Args:
            data (int, optional): Not used. Defaults to 0.
        """

        action_registry = omni.kit.actions.core.get_action_registry()
        action = action_registry.get_action(
            "omni.kit.viewport.actions", "set_renderer_rtx_pathtracing"
        )
        action.execute()

    def enableLensFlare(self, data: bool) -> None:
        """
        Enables the lens flare effect.

        Args:
            data (bool): True to enable the lens flare, False to disable it.
        """

        settings = carb.settings.get_settings()
        if data:
            settings.set("/rtx/post/lensFlares/enabled", True)
            self.setFlareScale(self.flare_settings.scale)
            self.setFlareNumBlades(self.flare_settings.blades)
            self.setFlareApertureRotation(self.flare_settings.aperture_rotation)
            self.setFlareSensorAspectRatio(self.flare_settings.sensor_aspect_ratio)
            self.setFlareSensorDiagonal(self.flare_settings.sensor_diagonal)
            self.setFlareFstop(self.flare_settings.fstop)
            self.setFlareFocalLength(self.flare_settings.focal_length)
        else:
            settings.set("/rtx/post/lensFlares/enabled", False)

    def setFlareScale(self, value: float) -> None:
        """
        Sets the scale of the lens flare.

        Args:
            value (float): The scale of the lens flare.
        """

        settings = carb.settings.get_settings()
        settings.set("/rtx/post/lensFlares/flareScale", value)

    def setFlareNumBlades(self, value: int) -> None:
        """
        Sets the number of blades of the lens flare.
        A small number will create sharp spikes, a large number will create a smooth circle.

        Args:
            value (int): The number of blades of the lens flare.
        """

        settings = carb.settings.get_settings()
        settings.set("/rtx/post/lensFlares/blades", int(value))

    def setFlareApertureRotation(self, value: float) -> None:
        """
        Sets the rotation of the lens flare.

        Args:
            value (float): The rotation of the lens flare.
        """

        settings = carb.settings.get_settings()
        settings.set("/rtx/post/lensFlares/apertureRotation", value)

    def setFlareSensorDiagonal(self, value: float) -> None:
        """
        Sets the sensor diagonal of the lens flare.

        Args:
            value (float): The sensor diagonal of the lens flare.
        """

        settings = carb.settings.get_settings()
        settings.set("/rtx/post/lensFlares/sensorDiagonal", value)

    def setFlareSensorAspectRatio(self, value: float) -> None:
        """
        Sets the sensor aspect ratio of the lens flare.

        Args:
            value (float): The sensor aspect ratio of the lens flare.
        """

        settings = carb.settings.get_settings()
        settings.set("/rtx/post/lensFlares/sensorAspectRatio", value)

    def setFlareFstop(self, value: float) -> None:
        """
        Sets the f-stop of the lens flare.

        Args:
            value (float): The f-stop of the lens flare.
        """

        settings = carb.settings.get_settings()
        settings.set("/rtx/post/lensFlares/fNumber", value)

    def setFlareFocalLength(self, value: float):
        """
        Sets the focal length of the lens flare.

        Args:
            value (float): The focal length of the lens flare.
        """

        settings = carb.settings.get_settings()
        settings.set("/rtx/post/lensFlares/focalLength", value)
    
    def deformTerrain(self) -> None:
        """
        Deforms the terrain.
        Args:
            world_poses (np.ndarray): The world poses of the contact points.
            contact_forces (np.ndarray): The contact forces in local frame reported by rigidprimview.
        """
        world_poses = []
        contact_forces = []
        for rrg in self.robotManager.robots_RG.values():
            world_poses.append(rrg.get_world_poses())
            contact_forces.append(rrg.get_net_contact_forces())
        world_poses = np.concatenate(world_poses, axis=0)
        contact_forces = np.concatenate(contact_forces, axis=0)
        
        self.T.deformTerrain(body_transforms=world_poses, contact_forces=contact_forces)
        self.loadDEM()
        self.RM.updateImageData(self.dem, self.mask)
        
    def applyTerramechanics(self) -> None:
        for rrg in self.robotManager.robots_RG.values():
            linear_velocities, angular_velocities = rrg.get_velocities()
            sinkages = np.zeros((linear_velocities.shape[0],))
            force, torque = self.TS.compute_force_and_torque(linear_velocities, angular_velocities, sinkages)
            rrg.apply_force_torque(force, torque)
        
    
    # @staticmethod
    # def transform_to_local(vec:np.ndarray, world_poses:np.ndarray)->np.ndarray:
    #     """
    #     Returns the contact forces in world frame.

    #     Args:
    #         vec (np.ndarray): vector in world coordinate.
    #         world_poses (np.ndarray): The world poses of the contact points.

    #     Returns:
    #         np.ndarray: vector in local coordinate.
    #     """
    #     transform = world_poses.transpose(0, 2, 1)
    #     return np.matmul(transform[:, :3, :3], vec[:, :, None]).squeeze()<|MERGE_RESOLUTION|>--- conflicted
+++ resolved
@@ -25,12 +25,9 @@
 from src.configurations.environments import LunaryardConf
 from src.configurations.rendering_confs import FlaresConf
 from src.environments.rock_manager import RockManager
-<<<<<<< HEAD
 from src.stellar.stelar_engine import StellarEngine
-=======
 from src.physics.terramechanics_parameters import RobotParameter, TerrainMechanicalParameter
 from src.physics.terramechanics_solver import TerramechanicsSolver
->>>>>>> fe1d57c3
 from WorldBuilders.pxr_utils import setDefaultOps
 from assets import get_assets_path
 
@@ -101,14 +98,11 @@
         # Loads the DEM and the mask
         self.switchTerrain(-1)
         self.enableLensFlare(self.flare_settings.enable)
-<<<<<<< HEAD
         if self.enable_stellar_engine:
             self.SE.setLatLon(self.stage_settings.coordinates.latitude, self.stage_settings.coordinates.longitude)
-=======
     
     def addRobotManager(self, robotManager):
         self.robotManager = robotManager
->>>>>>> fe1d57c3
 
     def getLuxAssets(self, prim: "Usd.Prim") -> None:
         """
